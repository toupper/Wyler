--- conflicted
+++ resolved
@@ -25,13 +25,6 @@
   private var recordAudio = true
   let recorder = RPScreenRecorder.shared()
 
-<<<<<<< HEAD
-=======
-  public init() {
-//    recorder.isMicrophoneEnabled = true
-  }
-
->>>>>>> ea5f3277
   /**
    Starts recording the content of the application screen. It works together with stopRecording
 
@@ -44,31 +37,21 @@
   public func startRecording(to outputURL: URL? = nil,
                              size: CGSize? = nil,
                              saveToCameraRoll: Bool = false,
-<<<<<<< HEAD
-                             handler: @escaping (Error?) -> Void) {
-    recorder.isMicrophoneEnabled = true
-    do {
-        try createVideoWriter(in: outputURL)
-        addVideoWriterInput(size: size)
-        self.micAudioWriterInput = createAndAddAudioInput()
-        self.appAudioWriterInput = createAndAddAudioInput()
-        startCapture(handler: handler)
-    } catch let err {
-        handler(err)
-    }
-=======
                              recordAudio: Bool = true,
                              errorHandler: @escaping (Error) -> Void) {
-    createVideoWriter(in: outputURL, error: errorHandler)
-    addVideoWriterInput(size: size)
-    self.recordAudio = recordAudio
-    self.recorder.isMicrophoneEnabled = recordAudio
-    if(recordAudio) {
-       self.micAudioWriterInput = createAndAddAudioInput()
-       self.appAudioWriterInput = createAndAddAudioInput()
-    }
-    startCapture(error: errorHandler)
->>>>>>> ea5f3277
+    do {
+        try createVideoWriter(in: outputURL, error: errorHandler)
+        addVideoWriterInput(size: size)
+        self.recordAudio = recordAudio
+        self.recorder.isMicrophoneEnabled = recordAudio
+        if(recordAudio) {
+           self.micAudioWriterInput = createAndAddAudioInput()
+           self.appAudioWriterInput = createAndAddAudioInput()
+        }
+        startCapture(error: errorHandler)
+    } catch let err {
+        handler(errorHandler)
+    }
   }
 
   private func checkPhotoLibraryAuthorizationStatus() {
@@ -181,15 +164,15 @@
         handler(error)
       } else {
         self.videoWriterInput?.markAsFinished()
-        self.micAudioWriterInput?.markAsFinished()
-        self.appAudioWriterInput?.markAsFinished()
+        if(self.recordAudio) {
+            self.micAudioWriterInput?.markAsFinished()
+            self.appAudioWriterInput?.markAsFinished()
+        }
         self.videoWriter?.finishWriting {
           self.saveVideoToCameraRollAfterAuthorized(handler: handler)
         }
       }
     })
-<<<<<<< HEAD
-=======
 
     self.videoWriterInput?.markAsFinished()
     if(self.recordAudio) {
@@ -199,7 +182,6 @@
     self.videoWriter?.finishWriting {
       self.saveVideoToCameraRollAfterAuthorized(errorHandler: errorHandler)
     }
->>>>>>> ea5f3277
   }
 
   private func saveVideoToCameraRollAfterAuthorized(handler: @escaping (Error?) -> Void) {
